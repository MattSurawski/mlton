--- conflicted
+++ resolved
@@ -109,7 +109,6 @@
       val _ =
 	 Control.diagnostics
 	 (fn display =>
-<<<<<<< HEAD
 	  (display (Layout.str "Representations:")
 	   ; (Vector.foreach
 	      (datatypes, fn {tycon, cons} =>
@@ -125,23 +124,7 @@
 			      cons,
 			      2))
 	       end))))
-=======
-	  (display (Layout.str "Representations:") ;
-	   Vector.foreach
-	   (datatypes, fn {tycon, cons} =>
-	    let open Layout
-	    in display (seq [Tycon.layout tycon,
-			     str " ",
-			     TyconRep.layout (tyconRep tycon)])
-	       ; display (indent
-			  (Vector.layout (fn {con, ...} =>
-					  seq [Con.layout con,
-					       str " ",
-					       ConRep.layout (conRep con)])
-			   cons,
-			   2))
-	    end)))
->>>>>>> 8b5b9be4
+
       fun toMtypes ts = Vector.map (ts, toMtype)
       val wordSize = 4
       val labelSize = Mtype.size Mtype.label
@@ -150,10 +133,10 @@
       val jumpHandlers = Cps.inferHandlers program
       val chunks = Chunkify.chunkify {program = program,
 				      jumpHandlers = jumpHandlers}
+
       val _ = 
 	 Control.diagnostics
 	 (fn display =>
-<<<<<<< HEAD
 	  (display (Layout.str "Chunkification:")
 	   ; (List.foreach
 	      (chunks, fn {funcs, jumps} =>
@@ -162,16 +145,7 @@
 		  (record ([("funcs", List.layout Func.layout funcs),
 			    ("jumps", List.layout Jump.layout jumps)]))
 	       end))))
-=======
-	  (display (Layout.str "Chunkification:");
-	   List.foreach
-	   (chunks, fn {funcs, jumps} =>
-	    let open Layout
-	    in display
-	      (record ([("funcs", List.layout Func.layout funcs),
-			("jumps", List.layout Jump.layout jumps)]))
-	    end)))
->>>>>>> 8b5b9be4
+
       val {get = jumpInfo: Jump.t -> {args: (Var.t * Ctype.t) vector,
 				      chunk: Chunk.t option ref,
 				      cont: Label.t option ref,
@@ -246,13 +220,10 @@
 		     in new (h, #handler)
 		     end
 		| _ => ()
-<<<<<<< HEAD
+
 	    val _ = Vector.foreach (functions, fn Function.T {body, ...} =>
 				    loopExp body)
-=======
-	    val _ = Vector.foreach (functions, 
-				    fn Function.T {body, ...} => loopExp body)
->>>>>>> 8b5b9be4
+
 	 in ()
 	 end
       val machineChunks = ref []
@@ -506,12 +477,9 @@
 			else set (var, ty))
 		| Cdec.Fun {args, body, ...} => (sets args; loopExp body)
 		| _ => ()
+
 	    val _ = Vector.foreach (functions, fn Function.T {args, body, ...} =>
-<<<<<<< HEAD
 				    (sets args; loopExp body))
-=======
-				   (sets args; loopExp body))
->>>>>>> 8b5b9be4
 	 in ()
 	 end
       local
@@ -1429,12 +1397,8 @@
 	 Control.trace (Control.Pass, "generate")
 	 Vector.foreach
 	 (functions, fn Function.T {name, body, ...} =>
-<<<<<<< HEAD
-	  let val {info, handlerOffset, ...} = funcRegInfo name
-=======
 	  let val {info as Info.T {live, ...}, 
 		   handlerOffset, ...} = funcAllocateInfo name
->>>>>>> 8b5b9be4
 	  in genExp {exp = body,
 		     profileName = Func.toString name,
 		     label = funcToLabel name,
