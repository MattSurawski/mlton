(* Copyright (C) 1997-1999 NEC Research Institute.
 * Please see the file LICENSE for license information.
 *)
functor AllocateRegisters (S: ALLOCATE_REGISTERS_STRUCTS): ALLOCATE_REGISTERS = 
struct

open S

local open Cps
in
   structure Dec = Dec
   structure Exp = Exp
   structure Func = Func
   structure Function = Function
   structure Jump = Jump
   structure Prim = Prim
   structure PrimExp = PrimExp
   structure PrimInfo = PrimInfo
   structure Program = Program
   structure Ctransfer = Transfer
   structure Var = Var
end

local open Machine
in
   structure Chunk = Chunk
   structure GCInfo = GCInfo
   structure Operand = Operand
   structure MlimitCheck = LimitCheck
   structure MprimInfo = PrimInfo   
   structure Mtype = Type
   structure Register = Register
   structure Statement = Statement
end

(* If a handler is stored in a stack frame, then we need both a uint for
 * the old handler and space for the handler itself
 *)
local
   open Mtype
in
   val labelSize = size label
   val handlerSize = labelSize + size uint
end

structure Live = Live (open Cps)
structure LimitCheck = LimitCheck (open Cps)

structure Info =
   struct
      datatype t =
	 T of {
	       limitCheck: Machine.LimitCheck.t,
	       live: Operand.t list,
	       liveNoFormals: Operand.t list,
	       liveFrame: Operand.t list,
	       cont: {size: int} option,
	       handler: {size: int} option
	       }

      fun layout (T {limitCheck, 
		     live, liveNoFormals, liveFrame,
		     cont, handler}) =
	 Layout.record
	 [("limitCheck", Machine.LimitCheck.layout limitCheck),
	  ("live", List.layout Operand.layout live),
	  ("liveNoFormals", List.layout Operand.layout liveNoFormals),
	  ("liveFrame", List.layout Operand.layout liveFrame),
	  ("cont", Option.layout (Int.layout o #size) cont),
	  ("handler", Option.layout (Int.layout o #size) handler)]
   end 

nonfix ^
fun ^ r = valOf (!r)

(* ------------------------------------------------- *)
(*                     allocate                      *)
(* ------------------------------------------------- *)

fun allocate {program = program as Program.T {globals, functions, ...},
	      funcChunk, jumpChunk, jumpToLabel, jumpHandlers,
	      varInfo: Var.t -> {operand: Machine.Operand.t option ref option,
				 primInfo: Machine.PrimInfo.t ref,
				 ty: Machine.Type.t}} =
   let
      val shouldAllocate = isSome o #operand o varInfo
      val {destroy = destroyLimitCheck, limitCheck} =
	 LimitCheck.limitCheck program
      val {get = jumpInfo: Jump.t -> Info.t,
	   set = setJumpInfo} =
	 Property.getSetOnce (Jump.plist,
			      Property.initRaise ("jump info", Jump.layout))
      val setJumpInfo =
	 Trace.trace2 ("setJumpInfo", Jump.layout, Info.layout, Unit.layout)
	 setJumpInfo
      val {get = funcInfo: Func.t -> {
				      info: Info.t,
				      handlerOffset: int option
				      }, 
	   set = setFuncInfo} =
	 Property.getSetOnce (Func.plist,
			      Property.initRaise ("func info", Func.layout))
      fun allocateFunc (name: Func.t,
			args: (Var.t * Cps.Type.t) vector,
			body: Exp.t): unit = 
	 let
	    val {liveBegin, liveBeginNoFormals, liveBeginFrame, liveBeginHS,
		 livePrim, livePrimHS,
		 destroy = destroyLive} =
	       Live.live {formals = args,
			  exp = body,
			  shouldConsider = shouldAllocate,
			  jumpHandlers = jumpHandlers}
	    val liveBegin' = fn j => (liveBegin j, liveBeginHS j)
	    val liveBeginNoFormals' = fn j => (liveBeginNoFormals j, liveBeginHS j)
	    val liveBeginFrame' = fn j => (liveBeginFrame j, liveBeginHS j)
	    val livePrim' = fn x => (livePrim x, livePrimHS x)
	    (*
	     * Decide which variables will live in stack slots and which
	     * will live in registers.
	     * Initially,
	     *   - all formals are put in stack slots
	     *   - everything else is put everything in a register.
	     * Variables get moved to the stack if they are
	     *   - live at the beginning of a basic block (i.e. Fun dec)
	     *   - live at a primitive that enters the runtime system
	     *)
	    datatype place = Stack | Register
	    val {get = place: Var.t -> place,
		 set = setPlace, destroy = destroyPlace} =
	       (* FIXME: could use destGetSetOnce? *)
	       Property.destGetSet (Var.plist, Property.initConst Register)
	    val {get = isCont: Jump.t -> bool,
		 set = setIsCont, destroy = destroyIsCont} =
	       (* Can't be setOnce because conts could appear in multiple
		* nontail calls.
		*)
	       Property.destGetSet (Jump.plist, Property.initConst false)
	    val setIsCont =
	       Trace.trace2
	       ("setIsCont", Jump.layout, Bool.layout, Unit.layout)
	       setIsCont
	    val {get = isHandler: Jump.t -> bool,
		 set = setIsHandler, destroy = destroyIsHandler} =
	       (* Can't be setOnce because handler could appear in multiple
		* handler pushes.
		*)
	       Property.destGetSet (Jump.plist, Property.initConst false)
	    val setIsHandler =
	       Trace.trace2
	       ("setIsHandler", Jump.layout, Bool.layout, Unit.layout)
	       setIsHandler
	    (* !hasHandler = true iff handlers are installed in this function. *)
	    val hasHandler: bool ref = ref false
	    fun forceStack (x: Var.t): unit = setPlace (x, Stack)
	    fun forceStacks (xs: Var.t list): unit =
	       List.foreach (xs, forceStack)
	    val _ = Vector.foreach (args, forceStack o #1)
	    fun loopExp (e: Exp.t): unit =
	       let val {decs, transfer} = Exp.dest e
	       in List.foreach (decs, loopDec)
		  ; (case transfer of
			Ctransfer.Call {cont = SOME c, ...} =>
			   (setIsCont (c, true)
			    ; forceStacks (liveBeginNoFormals c))
		      | _ => ())
	       end
	    and loopDec (d: Dec.t) =
	       case d of
		  Dec.Fun {name, body, ...} =>
		     ((case limitCheck name of
			  LimitCheck.No => ()
			| _ => forceStacks (liveBegin name))
			  ; loopExp body)
		| Dec.HandlerPush h => (setIsHandler (h, true)
					; hasHandler := true
					; forceStacks (liveBeginNoFormals h))
		| Dec.Bind {var, exp = PrimExp.PrimApp {prim, args, ...}, ...} =>
		     let
			datatype z = datatype Prim.Name.t
		     in case Prim.name prim of
			Array_array =>
			   (* Array_array is treated specially because a limit
			    * check is inserted before the allocation, which
			    * refers to the size.  Therefore the size is live
			    * at the limit check.
			    *)
			   forceStacks (Vector.sub (args, 0) :: livePrim var)
		      | _ => if Prim.entersRuntime prim
				then forceStacks (livePrim var)
			     else ()
		     end
		| _ => ()
	    val _ = loopExp body
	    (* The next available offset on the stack.
	     * It is labelSize initially because the stack pointer always points
	     * at the return label in the previous frame.
	     *)
	    val nextOffset = ref labelSize
	    fun getNextOffset (ty: Mtype.t, size) =
	      let
		val offset = Mtype.align (ty, !nextOffset)
		val _ = nextOffset := offset + size
	      in
		offset
	      end
	    (* The next available register number for each type. *)
	    val nextReg = Mtype.memo (fn _ => ref 0)
	    fun nextRegister (ty: Mtype.t, c: Chunk.t): Register.t =
	       let val r = nextReg ty
		  val reg = Chunk.register (c, !r, ty)
	       in Int.inc r
		  ; reg
	       end
	    fun allocateVarInfo (x: Var.t, 
				 {operand, ty, primInfo},
				 c: Chunk.t, 
				 force: bool): unit =
	       if force orelse isSome operand
		  then let
			  val oper =
			     case place x of
				Stack =>
				   Operand.stackOffset
				   {ty = ty,
				    offset = getNextOffset (ty, Mtype.size ty)}
			      | Register =>
				   Operand.register (nextRegister (ty, c))
		       in case operand of
			  NONE => ()
			| SOME r => r := SOME oper
		       end
	       else ()
	    fun allocateVar (x, c, f) = allocateVarInfo (x, varInfo x, c, f)
  	    val allocateVar =
  	       Trace.trace3
	       ("allocateVar", Var.layout, Layout.ignore, Bool.layout,
		Unit.layout)
  	       allocateVar
	    val chunk = funcChunk name
	    (* Get the stack slots for the formals.  This has to happen first
	     * So that the calling convention is followed.
	     *)
	    val _ = Vector.foreach (args, fn (x, _) =>
				    allocateVar (x, chunk, true))
	    val handlerOffset =
	       if !hasHandler
		  then (SOME (getNextOffset (Mtype.label, handlerSize)))
	       else NONE
	    local
	      fun getOperands ((xs: Var.t list,
				(code, link): bool * bool),
			       force: bool)
		= List.fold
		  (xs,
		   ((fn l 
		      => if code
			   then let
				  val handlerOffset = valOf handlerOffset
				in
				  (Operand.stackOffset 
				   {offset = handlerOffset,
				    ty = Mtype.uint})::
				  l
				end
			   else l) o
		    (fn l
		      => if link
			   then let
				  val handlerOffset = valOf handlerOffset
				in
				  (Operand.stackOffset 
				   {offset = handlerOffset + labelSize,
				    ty = Mtype.uint})::
				  l
				end
			   else l))
		   nil,
		   fn (x, operands) 
		    => let
			 val {operand, ty, ...} = varInfo x
		       in
			 case operand 
			   of SOME r 
			    => if force
				 then (case place x 
					 of Register 
					  => Error.bug 
					     (concat ["live register ",
						      Layout.toString (Var.layout x)])
					  | Stack 
					  => case Operand.deStackOffset (^r)
					       of NONE => Error.bug "live slot"
						| SOME _ => (^r)::operands)
				 else (^r)::operands
			    | _ => operands
		       end)
	    in
	      val getOperands = getOperands
	      fun getLiveOperands (j, force)
		= {live = getOperands (liveBegin' j, false),
		   liveNoFormals = getOperands (liveBeginNoFormals' j, force),
		   liveFrame = getOperands (liveBeginFrame' j, force)}
	      fun getLivePrimOperands x
		= getOperands (livePrim' x, false)
	      fun getLivePrimRuntimeOperands x
		= getOperands (livePrim' x, true)
	    end
	    local
	      fun getGCInfo' live
		= GCInfo.make {frameSize = !nextOffset,
			       live = live}
	    in
	      val getGCInfo' = getGCInfo'
	      fun getGCInfo j
		= getGCInfo' (getOperands (liveBegin' j, true))
	      fun getGCInfoPrim x
		= getGCInfo' (getLivePrimOperands x)
	      fun getGCInfoPrimRuntime x
		= getGCInfo' (getLivePrimRuntimeOperands x)
	    end
	    val traceAllocate =
	       Trace.trace ("allocate", Exp.layout o #1, Unit.layout)
	    fun allocate arg =
	       traceAllocate
	       (fn (e: Exp.t, c: Chunk.t) =>
		(List.foreach
		 (Exp.decs e,
		  fn Dec.Bind {var, exp, ...} =>
		  let
		    val info as {primInfo, ...} = varInfo var
		    val _ = allocateVarInfo (var, info, c, false)
		    val _ =
		       case exp of
			  PrimExp.PrimApp {prim, info, ...} =>
			     if Prim.entersRuntime prim
				then primInfo :=
				     MprimInfo.runtime (getGCInfoPrimRuntime var)
			     else if Prim.mayOverflow prim
			        then let
				       val label
					 = case info
					     of PrimInfo.Overflow label => label
					      | _ => Error.bug 
					             "no overflow info for prim"
				     in
				       primInfo :=
				       MprimInfo.overflow 
				       (jumpToLabel label, getLivePrimOperands var)
				     end
			     else if Prim.impCall prim
				then primInfo := 
				     MprimInfo.normal (getLivePrimOperands var)
			     else ()
			| _ => ()
		  in ()
		  end
		  | Dec.Fun {name, args, body, ...} =>
		  let
		    val saveReg = Mtype.memo (! o nextReg)
		    val saveOffset = !nextOffset
		    val _ = List.foreach (Mtype.all, ignore o saveReg)
		    val c' = jumpChunk name
		    val _ =
		      if Chunk.equals (c, c')
			then ()
			else (* We can reset all of the register counters
			      * because we know that no registers live
			      * across a chunk boundary.
			      *)
			     List.foreach (Mtype.all, fn t => nextReg t := 0)
		    val _ = Vector.foreach (args, fn (x, _) =>
					    allocateVar (x, c', false))
		    (* This must occur after allocating slots for the
		     * args, since it must have the correct stack frame
		     * size.
		     *)
		    val limitCheck = 
		      let
			fun doit make = make (getGCInfo name) 
		      in case limitCheck name 
			   of LimitCheck.No => MlimitCheck.No
			    | LimitCheck.Maybe => doit MlimitCheck.Maybe
			    | LimitCheck.Yes => doit MlimitCheck.Yes
		      end
		    val _ = allocate (body, c')
		    val _ = List.foreach (Mtype.all, fn t =>
					  nextReg t := saveReg t)
		    val _ = nextOffset := saveOffset
		      
		    val cont = if isCont name
				 then SOME {size = Mtype.wordAlign saveOffset}
				 else NONE
		    val handler = if isHandler name
				    then SOME {size = valOf handlerOffset}
				    else NONE
		    val {live, liveNoFormals, liveFrame}
		      = getLiveOperands (name,
					 (isCont name) orelse (isHandler name))
		    val _ =
		      setJumpInfo
		      (name,
		       Info.T
		       {limitCheck = limitCheck,
			live = live,
			liveNoFormals = liveNoFormals,
			liveFrame = liveFrame,
			cont = cont,
			handler = handler})
		  in ()
		  end
		  | _ => ()))) arg

	    val _ = allocate (body, chunk)
	    val live = getOperands ((Vector.toListMap (args, #1),
				     (false, false)),
				    true)
	    val limitCheck =
	       MlimitCheck.Stack (getGCInfo' live)

	 in destroyPlace ()
	    ; destroyIsCont ()
	    ; destroyIsHandler ()
	    ; destroyLive ()
	    ; setFuncInfo (name,
			   {info = Info.T 
			           {limitCheck = limitCheck,
				    live = live,
				    liveNoFormals = live,
				    liveFrame = live,
				    cont = NONE,
				    handler = NONE},
			    handlerOffset = handlerOffset})
	    ; ()
	 end
      val _ =
	 Vector.foreach
	 (globals, fn {var, exp, ...} =>
	  case exp of
	     PrimExp.PrimApp {prim, ...} =>
	       let
		 val {primInfo, ...} = varInfo var
	       in 
		 if Prim.entersRuntime prim
		   then primInfo :=
		        MprimInfo.runtime (GCInfo.make {frameSize = labelSize,
							live = []})
		   else primInfo :=  MprimInfo.normal []
	       end
	   | _ => ())
      val _ =
	 Vector.foreach (functions, fn Function.T {name, args, body, ...} =>
			 allocateFunc (name, args, body))
      val _ =
	 Control.diagnostics
	 (fn display =>
	  let
	     open Layout
	     fun layoutVar x =
		display (seq
			 [Var.layout x, str " ",
			  Option.layout
			  (fn r => Option.layout Operand.layout (!r))
			  (#operand (varInfo x))])
	     fun loopBind {var, ty, exp} = layoutVar var
	     fun loop (args, body) =
		(Vector.foreach (args, layoutVar o #1)
		 ; List.foreach (#decs (Exp.dest body),
				 fn Dec.Bind b => loopBind b
				  | Dec.Fun {args, body, ...} =>
				       loop (args, body)
				  | _ => ()))
	     val _ = Vector.foreach (globals, loopBind)
	     val _ =
		Vector.foreach
		(functions, fn Function.T {name, args, body, ...} =>
		 let val {handlerOffset, ...} = funcInfo name
		 in display (seq [str "function ", Func.layout name,
				  str " handlerOffset ",
				  Option.layout Int.layout handlerOffset])
		    ; loop (args, body)
		 end)
	  in ()
	  end)
      val _ = destroyLimitCheck ()
   in
      {funcInfo = funcInfo,
       jumpInfo = jumpInfo}
   end
<<<<<<< HEAD

=======
   
>>>>>>> 8b5b9be4
end<|MERGE_RESOLUTION|>--- conflicted
+++ resolved
@@ -487,9 +487,4 @@
       {funcInfo = funcInfo,
        jumpInfo = jumpInfo}
    end
-<<<<<<< HEAD
-
-=======
-   
->>>>>>> 8b5b9be4
 end