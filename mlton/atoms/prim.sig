--- conflicted
+++ resolved
@@ -49,26 +49,8 @@
 	     | Exn_setTopLevelHandler (* implemented in implement-exceptions.fun *)
 	     | FFI of string
 	     | GC_collect
-<<<<<<< HEAD
 	     | GC_pack
 	     | GC_unpack
-	     | Int_mul
-	     | Int_mulCheck
-	     | Int_add
-	     | Int_addCheck
-	     | Int_sub
-	     | Int_subCheck
-	     | Int_lt
-	     | Int_le
-	     | Int_gt
-	     | Int_ge
-	     | Int_geu
-	     | Int_gtu
-	     | Int_quot
-	     | Int_rem
-	     | Int_neg
-	     | Int_negCheck
-=======
              | Int_add
              | Int_addCheck
              | Int_ge
@@ -85,7 +67,6 @@
              | Int_rem
              | Int_sub
              | Int_subCheck
->>>>>>> 0f8088ba
 	     | IntInf_add
 	     | IntInf_andb
 	     | IntInf_arshift
