(* Copyright (C) 1999-2002 Henry Cejtin, Matthew Fluet, Suresh
 *    Jagannathan, and Stephen Weeks.
 * Copyright (C) 1997-1999 NEC Research Institute.
 *
 * MLton is released under the GNU General Public License (GPL).
 * Please see the file MLton-LICENSE for license information.
 *)
functor PolyEqual (S: POLY_EQUAL_STRUCTS): POLY_EQUAL = 
struct

open S

type int = Int.t
type word = Word.t

(*
 * This pass implements polymorphic equality.
 *
 * For each datatype tycon and vector type, it builds an equality function and
 * translates calls to = into calls to that function.
 *
 * Also generates calls to primitives stringEqual and intInfEqual.
 *
 * For tuples, it does the equality test inline.  I.E. it does not create
 * a separate equality function for each tuple type.
 *
 * All equality functions are only created if necessary, i.e. if equality
 * is actually used at a type.
 *
 * Optimizations:
 *  - For datatype tycons that are enumerations, do not build a case dispatch,
 *    just use eq, since you know the backend will represent these as ints.
 *  - Deep equality always does an eq test first.
 *  - If one argument to = is a constant int and the type will get translated
 *    to an IntOrPointer, then just use eq instead of the full equality.  This
 *    is important for implementing code like the following efficiently:
 *       if x = 0  ...    (where x is an IntInf.int)
 *)

open Exp Transfer

structure Dexp =
   struct
      open DirectExp

      fun add (e1: t, e2: t): t =
	 primApp {prim = Prim.intAdd,
		  targs = Vector.new0 (),
		  args = Vector.new2 (e1, e2),
		  ty = Type.int}

      fun conjoin (e1: t, e2: t): t =
	 casee {test = e1,
		cases = Con (Vector.new2 ({con = Con.truee,
					   args = Vector.new0 (),
					   body = e2},
					  {con = Con.falsee,
					   args = Vector.new0 (),
					   body = falsee})),
		default = NONE,
		ty = Type.bool}

      fun disjoin (e1: t, e2:t ): t =
	 casee {test = e1,
		cases = Con (Vector.new2 ({con = Con.truee,
					   args = Vector.new0 (),
					   body = truee},
					  {con = Con.falsee,
					   args = Vector.new0 (),
					   body = e2})),
		default = NONE,
		ty = Type.bool}
   end

fun polyEqual (Program.T {datatypes, globals, functions, main}) =
   let
      val shrink = shrinkFunction globals
      val {get = tyconInfo: Tycon.t -> {isEnum: bool,
					cons: {con: Con.t,
					       args: Type.t vector} vector},
	   set = setTyconInfo, ...} =
	 Property.getSetOnce
	 (Tycon.plist, Property.initRaise ("PolyEqual.info", Tycon.layout))
      val isEnum = #isEnum o tyconInfo
      val tyconCons = #cons o tyconInfo
      val {get = varInfo: Var.t -> {isConst: bool},
	   set = setVarInfo, ...} =
	 Property.getSetOnce (Var.plist, Property.initConst {isConst = false})
      val _ =
	 Vector.foreach
	 (datatypes, fn Datatype.T {tycon, cons} =>
	  setTyconInfo (tycon,
			{isEnum = Vector.forall (cons, fn {args, ...} =>
						 Vector.isEmpty args),
			 cons = cons}))
      val newFunctions: Function.t list ref = ref []
      val {get = getEqualFunc: Tycon.t -> Func.t option, 
	   set = setEqualFunc, ...} =
	 Property.getSet (Tycon.plist, Property.initConst NONE)
      val {get = getVectorEqualFunc: Type.t -> Func.t option, 
	   set = setVectorEqualFunc,
	   destroy = destroyType} =
	 Property.destGetSet (Type.plist, Property.initConst NONE)
      val returns = SOME (Vector.new1 Type.bool)
      fun equalFunc (tycon: Tycon.t): Func.t =
	 case getEqualFunc tycon of
	    SOME f => f
	  | NONE =>
	       let
		  val name = Func.newString ("equal_" ^ Tycon.originalName tycon)
		  val _ = setEqualFunc (tycon, SOME name)
		  local
		     val ty = Type.con (tycon, Vector.new0 ())
		     val arg1 = (Var.newNoname (), ty)
		     val arg2 = (Var.newNoname (), ty)
		     val args = Vector.new2 (arg1, arg2)
		     val darg1 = Dexp.var arg1
		     val darg2 = Dexp.var arg2
		     val cons = tyconCons tycon
		     val body =
			Dexp.disjoin
			(Dexp.eq (Dexp.var arg1, Dexp.var arg2, ty),
			 Dexp.casee
			 {test = darg1,
			  ty = Type.bool,
			  default = (if Vector.exists (cons, fn {args, ...} =>
						       0 = Vector.length args)
					then SOME Dexp.falsee
				     else NONE),
			  cases =
			  Dexp.Con
			  (Vector.keepAllMap
			   (cons, fn {con, args} =>
			    if 0 = Vector.length args
			       then NONE
			    else
			       let
				  fun makeArgs () =
				     Vector.map (args, fn ty =>
						 (Var.newNoname (), ty))
				  val xs = makeArgs ()
				  val ys = makeArgs ()
			       in
				  SOME
				  {con = con,
				   args = xs,
				   body = 
				   Dexp.casee
				   {test = darg2,
				    ty = Type.bool,
				    default = if 1 = Vector.length cons
						 then NONE
					      else SOME Dexp.falsee,
				    cases =
				    Dexp.Con
				    (Vector.new1
				     {con = con,
				      args = ys,
				      body =
				      Vector.fold2
				      (xs, ys, Dexp.truee,
				       fn ((x, ty), (y, _), de) =>
				       Dexp.conjoin (de, equal (x, y, ty)))})}}
			       end))})
		     val (start, blocks) =
			Dexp.linearize (body, Handler.CallerHandler)
		     val blocks = Vector.fromList blocks
		  in
		     val _ = List.push
		             (newFunctions,
			      shrink (Function.new {name = name,
						    args = args,
						    start = start,
						    blocks = blocks,
						    returns = returns,
						    raises = NONE}))
		  end
	       in
		  name
	       end
      and vectorEqualFunc (ty: Type.t): Func.t =
	 case getVectorEqualFunc ty of
	    SOME f => f
	  | NONE =>
	       let
		  (* Build two functions, one that checks the lengths and the
		   * other that loops.
		   *)
		  val name = Func.newString "vectorEqual"
		  val _ = setVectorEqualFunc (ty, SOME name)
		  val loop = Func.newString "vectorEqualLoop"
		  val vty = Type.vector ty
		  local
		     val v1 = (Var.newNoname (), vty)
		     val v2 = (Var.newNoname (), vty)
		     val args = Vector.new2 (v1, v2)
		     val dv1 = Dexp.var v1
		     val dv2 = Dexp.var v2
		     val body =
		        let
			  fun length x =
			     Dexp.primApp {prim = Prim.vectorLength,
						targs = Vector.new1 ty,
						args = Vector.new1 x,
						ty = Type.int}
			in
			   Dexp.disjoin
			   (Dexp.eq (Dexp.var v1, Dexp.var v2, vty),
			    Dexp.conjoin
			    (Dexp.eq (length dv1, length dv2, Type.int),
			     Dexp.call
			     {func = loop,
			      args = (Vector.new4 
				      (Dexp.int 0, length dv1, dv1, dv2)),
			      ty = Type.bool}))
			end
		     val (start, blocks) =
			Dexp.linearize (body, Handler.CallerHandler)
		     val blocks = Vector.fromList blocks
		  in
		     val _ = List.push
		             (newFunctions,
			      shrink (Function.new {name = name,
						    args = args,
						    start = start,
						    blocks = blocks,
						    returns = returns,
						    raises = NONE}))
		  end
		  local
		     val i = (Var.newNoname (), Type.int)
		     val len = (Var.newNoname (), Type.int)
		     val v1 = (Var.newNoname (), vty)
		     val v2 = (Var.newNoname (), vty)
		     val args = Vector.new4 (i, len, v1, v2)
		     val di = Dexp.var i
		     val dlen = Dexp.var len
		     val dv1 = Dexp.var v1
		     val dv2 = Dexp.var v2
		     val body =
		        let
			   fun sub (v, i) =
			      Dexp.primApp {prim = Prim.vectorSub,
					    targs = Vector.new1 ty,
					    args = Vector.new2 (v, i),
					    ty = ty}
			in
			   Dexp.disjoin 
			   (Dexp.eq (di, dlen, Type.int),
			    Dexp.conjoin
			    (equalExp (sub (dv1, di), sub (dv2, di), ty),
			     Dexp.call
			     {func = loop,
			      args = (Vector.new4 
				      (Dexp.add (di, Dexp.int 1),
				       dlen, dv1, dv2)),
			      ty = Type.bool}))
			end
		     val (start, blocks) =
			Dexp.linearize (body, Handler.CallerHandler)
		     val blocks = Vector.fromList blocks
		  in
		     val _ = List.push
		             (newFunctions,
			      shrink (Function.new {name = loop,
						    args = args,
						    start = start,
						    blocks = blocks,
						    returns = returns,
						    raises = NONE}))
		  end
	       in
		  name
	       end
      and equalExp (e1: Dexp.t, e2: Dexp.t, ty: Type.t): Dexp.t =
	 Dexp.name (e1, fn x1 => Dexp.name (e2, fn x2 => equal (x1, x2, ty)))
      and equal (x1: Var.t, x2: Var.t, ty: Type.t): Dexp.t =
	 let
	    val dx1 = Dexp.var (x1, ty)
	    val dx2 = Dexp.var (x2, ty)
	    fun prim (p, targs) =
	       Dexp.primApp {prim = p,
			     targs = targs, 
			     args = Vector.new2 (dx1, dx2),
			     ty = Type.bool}
	    fun eq () = prim (Prim.eq, Vector.new1 ty)
	    fun hasConstArg () =
	       #isConst (varInfo x1) orelse #isConst (varInfo x2)
	 in
	    case Type.dest ty of
	       Type.Array _ => eq ()
	     | Type.Char => eq ()
	     | Type.Datatype tycon =>
		  if isEnum tycon orelse hasConstArg ()
		     then eq ()
		  else Dexp.call {func = equalFunc tycon,
				  args = Vector.new2 (dx1, dx2),
				  ty = Type.bool}
<<<<<<< HEAD
	     | Type.Int => eq ()
	     | Type.IntInf => if hasConstArg ()
				 then eq ()
			      else prim (Prim.intInfEqual, Vector.new0 ())
	     | Type.Ref _ => eq ()
	     | Type.String => prim (Prim.stringEqual, Vector.new0 ())
	     | Type.Tuple tys =>
		  let
		     val max = Vector.length tys - 1
		     (* test components i, i+1, ... *)
		     fun loop (i: int): Dexp.t =
			if i > max
			   then Dexp.truee
			else let
				val ty = Vector.sub (tys, i)
				fun select tuple =
				   Dexp.select {tuple = tuple,
						offset = i,
						ty = ty}
			     in
				Dexp.conjoin
				(equalExp (select dx1, select dx2, ty),
				 loop (i + 1))
			     end
		  in
		     loop 0
		  end
	     | Type.Vector ty =>
		  Dexp.call {func = vectorEqualFunc ty,
			     args = Vector.new2 (dx1, dx2),
			     ty = Type.bool}
	     | Type.Word => eq ()
	     | Type.Word8 => eq ()
	     | _ => Error.bug "equal of strange type"
=======
	    fun eq () = prim (Prim.eq, Vector.new1 ty)
	    fun hasConstArg () = #isConst (varInfo x1) orelse #isConst (varInfo x2)
	 in case Type.dest ty of
	    Type.Char => eq ()
	  | Type.Int => eq ()
	  | Type.IntInf => if hasConstArg ()
			      then eq ()
			   else prim (Prim.intInfEqual, Vector.new0 ())
	  | Type.Word => eq ()
	  | Type.Word8 => eq ()
	  | Type.Array _ => eq ()
	  | Type.Vector ty =>
	       Dexp.call {func = vectorEqualFunc ty,
			       args = Vector.new2 (dx1, dx2),
			       ty = Type.bool}
	  | Type.Ref _ => eq ()
	  | Type.Datatype tycon =>
	       if isEnum tycon orelse hasConstArg ()
		  then eq ()
	       else Dexp.call {func = equalFunc tycon,
				    args = Vector.new2 (dx1, dx2),
				    ty = Type.bool}
	  | Type.Tuple tys =>
	       let
		  val max = Vector.length tys - 1
		  (* test components i, i+1, ... *)
		  fun loop (i: int): Dexp.t =
		     if i > max
		        then Dexp.truee
		     else let
			     val ty = Vector.sub (tys, i)
			     fun select tuple =
				Dexp.select {tuple = tuple,
						  offset = i,
						  ty = ty}
			  in
			     Dexp.conjoin
			     (equalExp (select dx1, select dx2, ty),
			      loop (i + 1))
			  end
	       in
		  loop 0
	       end
	  | _ => Error.bug "equal of strange type"
>>>>>>> 0f8088ba
	 end
      fun loopBind (Statement.T {var, ty, exp}) =
	 let
	    fun const () = setVarInfo (valOf var, {isConst = true})
	 in
	    case exp of
	       Const c =>
		  (case Const.node c of
		      Const.Node.IntInf i =>
			 if Const.SmallIntInf.isSmall i
			    then const ()
			 else ()
		    | _ => ())
	     | ConApp {args, ...} => if Vector.isEmpty args then const () else ()
	     | _ => ()
	 end
      val _ = Vector.foreach (globals, loopBind)
      fun doit blocks =
	 let
	    val _ =
	       Vector.foreach
	       (blocks, fn Block.T {statements, ...} =>
		Vector.foreach (statements, loopBind))
	    val blocks = 
	       Vector.fold
	       (blocks, [], 
		fn (Block.T {label, args, statements, transfer}, blocks) =>
		let
		   fun finish ({label, args, statements}, transfer) =
		      Block.T {label = label,
			       args = args,
			       statements = Vector.fromListRev statements,
			       transfer = transfer}
		   val (blocks, las) =
		      Vector.fold
		      (statements, 
		       (blocks, {label = label, args = args, statements = []}),
		       fn (stmt as Statement.T {var, ty, exp}, 
			   (blocks, las as {label, args, statements})) =>
		       let
			 fun normal () = (blocks,
					  {label = label,
					   args = args,
					   statements = stmt::statements})
		       in
			 case exp of
			    PrimApp {prim, targs, args, ...} =>
			       (case (Prim.name prim, Vector.length targs) of
				   (Prim.Name.MLton_equal, 1) =>
				      let
					 val ty = Vector.sub (targs, 0)
					 fun arg i = Vector.sub (args, i)
					 val l = Label.newNoname ()
					 val (start',bs') =
					    Dexp.linearizeGoto
					    (equal (arg 0, arg 1, ty),
					     Handler.None,
					     l)
				      in
					(finish (las, 
						 Goto {dst = start',
						       args = Vector.new0 ()})
					 :: (bs' @ blocks),
					 {label = l,
					  args = Vector.new1 (valOf var, Type.bool),
					  statements = []})
				      end
				 | _ => normal ())
			  | _ => normal ()
		       end)
		in
		   finish (las, transfer)
		   :: blocks
		end)
	 in
	    Vector.fromList blocks
	 end
      val functions =
	 List.revMap 
	 (functions, fn f =>
	  let
	     val {name, args, start, blocks, returns, raises} = Function.dest f
	  in
	     shrink (Function.new {name = name,
				   args = args,
				   start = start,
				   blocks = doit blocks,
				   returns = returns,
				   raises = raises})
	  end)
      val program =
	 Program.T {datatypes = datatypes,
		    globals = globals,
		    functions = (!newFunctions) @ functions,
		    main = main}
      val _ = destroyType ()
      val _ = Program.clearTop program
   in
      program
   end

end<|MERGE_RESOLUTION|>--- conflicted
+++ resolved
@@ -284,8 +284,7 @@
 			     args = Vector.new2 (dx1, dx2),
 			     ty = Type.bool}
 	    fun eq () = prim (Prim.eq, Vector.new1 ty)
-	    fun hasConstArg () =
-	       #isConst (varInfo x1) orelse #isConst (varInfo x2)
+	    fun hasConstArg () = #isConst (varInfo x1) orelse #isConst (varInfo x2)
 	 in
 	    case Type.dest ty of
 	       Type.Array _ => eq ()
@@ -296,13 +295,11 @@
 		  else Dexp.call {func = equalFunc tycon,
 				  args = Vector.new2 (dx1, dx2),
 				  ty = Type.bool}
-<<<<<<< HEAD
 	     | Type.Int => eq ()
 	     | Type.IntInf => if hasConstArg ()
 				 then eq ()
 			      else prim (Prim.intInfEqual, Vector.new0 ())
 	     | Type.Ref _ => eq ()
-	     | Type.String => prim (Prim.stringEqual, Vector.new0 ())
 	     | Type.Tuple tys =>
 		  let
 		     val max = Vector.length tys - 1
@@ -331,52 +328,6 @@
 	     | Type.Word => eq ()
 	     | Type.Word8 => eq ()
 	     | _ => Error.bug "equal of strange type"
-=======
-	    fun eq () = prim (Prim.eq, Vector.new1 ty)
-	    fun hasConstArg () = #isConst (varInfo x1) orelse #isConst (varInfo x2)
-	 in case Type.dest ty of
-	    Type.Char => eq ()
-	  | Type.Int => eq ()
-	  | Type.IntInf => if hasConstArg ()
-			      then eq ()
-			   else prim (Prim.intInfEqual, Vector.new0 ())
-	  | Type.Word => eq ()
-	  | Type.Word8 => eq ()
-	  | Type.Array _ => eq ()
-	  | Type.Vector ty =>
-	       Dexp.call {func = vectorEqualFunc ty,
-			       args = Vector.new2 (dx1, dx2),
-			       ty = Type.bool}
-	  | Type.Ref _ => eq ()
-	  | Type.Datatype tycon =>
-	       if isEnum tycon orelse hasConstArg ()
-		  then eq ()
-	       else Dexp.call {func = equalFunc tycon,
-				    args = Vector.new2 (dx1, dx2),
-				    ty = Type.bool}
-	  | Type.Tuple tys =>
-	       let
-		  val max = Vector.length tys - 1
-		  (* test components i, i+1, ... *)
-		  fun loop (i: int): Dexp.t =
-		     if i > max
-		        then Dexp.truee
-		     else let
-			     val ty = Vector.sub (tys, i)
-			     fun select tuple =
-				Dexp.select {tuple = tuple,
-						  offset = i,
-						  ty = ty}
-			  in
-			     Dexp.conjoin
-			     (equalExp (select dx1, select dx2, ty),
-			      loop (i + 1))
-			  end
-	       in
-		  loop 0
-	       end
-	  | _ => Error.bug "equal of strange type"
->>>>>>> 0f8088ba
 	 end
       fun loopBind (Statement.T {var, ty, exp}) =
 	 let
