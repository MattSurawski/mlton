--- conflicted
+++ resolved
@@ -172,7 +172,6 @@
 
 .PHONY: libraries-no-check
 libraries-no-check:
-<<<<<<< HEAD
 	mkdir -p "$(LIB)/sml"
 	cd "$(LIB)/sml" && rm -rf $(LIBRARIES)
 	$(MAKE) -C "$(SRC)/lib/ckit-lib"
@@ -181,27 +180,12 @@
 	$(CP) "$(SRC)/lib/cml/." "$(LIB)/sml/cml"
 	$(CP) "$(SRC)/lib/ckit-lib/ckit/." "$(LIB)/sml/ckit-lib"
 	$(CP) "$(SRC)/lib/mlnlffi/." "$(LIB)/sml/mlnlffi-lib"
-	$(CP) "$(SRC)/lib/mlrisc-lib/MLRISC/." "$(LIB)/sml/mlrisc-lib"
+	true || $(CP) "$(SRC)/lib/mlrisc-lib/MLRISC/." "$(LIB)/sml/mlrisc-lib"
 	$(CP) "$(SRC)/lib/mlyacc/." "$(LIB)/sml/mlyacc-lib"
 	$(CP) "$(SRC)/lib/smlnj-lib/smlnj-lib/." "$(LIB)/sml/smlnj-lib"
+	find "$(LIB)/sml" -type d -name .cm | xargs rm -rf
 	find "$(LIB)/sml" -type d -name .svn | xargs rm -rf
 	find "$(LIB)/sml" -type f -name .ignore | xargs rm -rf
-=======
-	mkdir -p $(LIB)/sml
-	cd $(LIB)/sml && rm -rf $(LIBRARIES)
-	$(MAKE) -C $(SRC)/lib/ckit-lib
-	$(MAKE) -C $(SRC)/lib/mlrisc-lib
-	$(MAKE) -C $(SRC)/lib/smlnj-lib
-	$(CP) $(SRC)/lib/cml/. $(LIB)/sml/cml
-	$(CP) $(SRC)/lib/ckit-lib/ckit/. $(LIB)/sml/ckit-lib
-	$(CP) $(SRC)/lib/mlnlffi/. $(LIB)/sml/mlnlffi-lib
-	true || $(CP) $(SRC)/lib/mlrisc-lib/MLRISC/. $(LIB)/sml/mlrisc-lib
-	$(CP) $(SRC)/lib/mlyacc/. $(LIB)/sml/mlyacc-lib
-	$(CP) $(SRC)/lib/smlnj-lib/smlnj-lib/. $(LIB)/sml/smlnj-lib
-	find $(LIB)/sml -type d -name .cm | xargs rm -rf
-	find $(LIB)/sml -type d -name .svn | xargs rm -rf
-	find $(LIB)/sml -type f -name .ignore | xargs rm -rf
->>>>>>> 12459447
 
 .PHONY: libraries
 libraries:
@@ -262,7 +246,7 @@
 .PHONY: profiled
 profiled:
 	for t in alloc count time; do 					\
- 		$(MAKE) -C "$(COMP)" "AOUT=$(AOUT).$$t" 		\
+		$(MAKE) -C "$(COMP)" "AOUT=$(AOUT).$$t" 		\
 			COMPILE_ARGS="-profile $$t";			\
 		$(CP) "$(COMP)/$(AOUT).$$t" "$(LIB)/";			\
 		"$(LIB)/$(AOUT).$$t" @MLton -- "$(LIB)/world.$$t";	\
