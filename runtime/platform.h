--- conflicted
+++ resolved
@@ -99,57 +99,6 @@
 /* ---------------------------------------------------------------- */
 
 int mkdir2 (const char *pathname, mode_t mode);
-<<<<<<< HEAD
-=======
-void *mmapAnon (void *start, size_t length);
-void release (void *base, size_t length);
-void *remap (void *old,  size_t oldSize, size_t newSize);
-void *scalloc (size_t nmemb, size_t size);
-void sclose (int fd);
-void setSigProfHandler (struct sigaction *sa);
-void sfclose (FILE *file);
-FILE *sfopen (char *fileName, char *mode);
-void sfread (void *ptr, size_t size, size_t nmemb, FILE *file);
-uint sfreadUint (FILE *file);
-void sfwrite (void *ptr, size_t size, size_t nmemb, FILE *file);
-/* showMem displays the virtual memory mapping to stdout.  
- * It is used to diagnose memory problems. 
- */
-void showMem ();
-void *smalloc (size_t length);
-int smkstemp (char *template);
-void *smmap (size_t length);
-/* A super-safe mmap.
- *  Allocates a region of memory with dead zones at the high and low ends.
- *  Any attempt to touch the dead zone (read or write) will cause a
- *   segmentation fault.
- */
-void *ssmmap (size_t length, size_t dead_low, size_t dead_high);
-void swrite (int fd, const void *buf, size_t count);
-void swriteUint (int fd, uint n);
-/*
- * totalRam returns the amount of physical memory on the machine (in
- * bytes).  */
-Word32 totalRam (GC_state s);
-string uintToCommaString (uint n);
-string ullongToCommaString (ullong n);
-
-static inline bool isBigEndian(void) {
-        union {
-                Word16 x;
-                Word8 y;
-        } z;
-        
-        /* gcc optimizes the following code to just return the result. */
-        z.x = 0xABCDU;
-        if (z.y == 0xAB) return TRUE; /* big endian */
-        if (z.y == 0xCD) return FALSE; /* little endian */
-        die ("Could not detect endian --- neither big nor little!\n");
-        return 0;
-}
-
-#define MLton_Platform_Arch_bigendian isBigEndian()
->>>>>>> 7e3288c8
 
 /* ---------------------------------------------------------------- */
 /*                        Garbage Collector                         */
