--- conflicted
+++ resolved
@@ -18,20 +18,9 @@
         void *address;
         const struct mach_header *mh;
 
-<<<<<<< HEAD
-        _dyld_lookup_and_bind ("_main", &address, 0);
+        _dyld_lookup_and_bind ("_main", &address, NULL);
         mh = _dyld_get_image_header_containing_address (address);
         return (code_pointer)mh;
-=======
-void *getTextStart () {
-        void *address;
-        void *module;
-        const struct mach_header *mh;
-
-        _dyld_lookup_and_bind ("_main", &address, (NSModule*)&module);
-        mh = _dyld_get_image_header_containing_address (address);
-        return (void*)mh;
->>>>>>> 67c70e5e
 }
 
 void GC_displayMem (void) {
