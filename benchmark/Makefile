NAME = benchmark
MLTON = mlton
FLAGS =
PATH = $(shell cd ../../bin && pwd):$(shell echo $$PATH)

all:	$(NAME)

$(NAME): $(shell $(MLTON) -stop f $(NAME).cm)
	@echo 'Compiling $(NAME)'
	time $(MLTON) $(FLAGS) $(NAME).cm
	strip $(NAME)
	size $(NAME)

.PHONY: $(NAME)_cm
$(NAME)_cm:
	(								\
		echo 'Group is' &&					\
		cmcat sources.cm | grep -v 'mlton-stubs-in-smlnj' &&	\
		echo 'call-main.sml';					\
	) >$(NAME).cm

.PHONY: clean
clean:
	../bin/clean

.PHONY: install
install: $(NAME)
	if [ `whoami` != 'root' ]; then echo >&2 'You should be root'; exit 1; fi
	cp -p $(NAME) /usr/local/bin

.PHONY: tags
tags:
	etags *.fun *.sig *.sml

BENCH = barnes-hut checksum count-graphs DLXSimulator fft fib hamlet imp-for knuth-bendix lexgen life logic mandelbrot matrix-multiply md5 merge mlyacc mpuz nucleic peek psdes-random ratio-regions ray raytrace simple smith-normal-form tailfib tak tensor tsp tyan vector-concat vector-rev vliw wc-input1 wc-scanStream zebra zern
FPBENCH = barnes-hut fft hamlet mandelbrot matrix-multiply nucleic ray raytrace simple tensor tsp tyan vliw zern

BFLAGS = -mlton "mlton" -mlkit -mosml -smlnj
BFLAGS = -mlton "mlton"
BFLAGS = -mlton "/usr/local/bin/mlton" -mlton "mlton -optimize-ssa {false,true}"

.PHONY: test
test: $(NAME)
	export PATH=$(PATH):$$PATH && cd tests && ../benchmark $(BFLAGS) $(BENCH)

QBENCH = $(BENCH)

<<<<<<< HEAD
QBFLAGS = -mlton "mlton -drop-pass knownCase" -mlton "mlton"
=======
QBFLAGS = -mlton "mlton-stable" -mlton "mlton"
>>>>>>> 23e209b9

.PHONY: qtest
qtest: $(NAME)
	export PATH=$(PATH):$$PATH && cd tests && ../benchmark $(QBFLAGS) $(QBENCH) && make clean<|MERGE_RESOLUTION|>--- conflicted
+++ resolved
@@ -45,11 +45,7 @@
 
 QBENCH = $(BENCH)
 
-<<<<<<< HEAD
-QBFLAGS = -mlton "mlton -drop-pass knownCase" -mlton "mlton"
-=======
 QBFLAGS = -mlton "mlton-stable" -mlton "mlton"
->>>>>>> 23e209b9
 
 .PHONY: qtest
 qtest: $(NAME)
