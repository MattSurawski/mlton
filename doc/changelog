--- conflicted
+++ resolved
@@ -1,14 +1,12 @@
 Here are the changes since version 20051202.
 
-<<<<<<< HEAD
 * 2007-02-23
    - Removed expert command line switch -coalesce <n>.
    - Added expert command line switch -chunkify {coalesce<n>|func|one}.
-=======
+
 * 2007-02-20
    - Fixed bug in PackReal<N>.toBytes.  Thanks to Eric McCorkle for the
      bug report.
->>>>>>> d7153177
 
 * 2007-02-18
    - Added command line switch -profile-val, to profile the evaluation of
