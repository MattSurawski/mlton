(* Copyright (C) 1999-2002 Henry Cejtin, Matthew Fluet, Suresh
 *    Jagannathan, and Stephen Weeks.
 * Copyright (C) 1997-1999 NEC Research Institute.
 *
 * MLton is released under the GNU General Public License (GPL).
 * Please see the file MLton-LICENSE for license information.
 *)
structure List: LIST =
  struct
     open Primitive.Int
	
     datatype list = datatype list

     exception Empty

     val null =
	fn [] => true
	 | _ => false

     val hd =
	fn x :: _ => x
	 | _ => raise Empty

     val tl =
	fn _ :: l => l
	 | _ => raise Empty

     val rec last =
	fn [] => raise Empty
	 | [x] => x
	 | _ :: l => last l

     val getItem =
	fn [] => NONE
	 | x :: r => SOME (x, r)
   
     fun foldl f b l =
	let
	   fun loop (l, b) =
	      case l of
		 [] => b
	       | x :: l => loop (l, f (x, b))
	in loop (l, b)
	end

     fun length l = foldl (fn (_, n) => n +? 1) 0 l
     
     fun appendRev (l1, l2) = foldl (op ::) l2 l1

     val revAppend = appendRev

     fun rev l = appendRev (l, [])

     fun l1 @ l2 =
	case l2 of
	   [] => l1
	 | _ => appendRev (rev l1, l2)

     fun foldr f b l = foldl f b (rev l)

     fun concat ls = foldr (op @) [] ls

     fun app f = foldl (f o #1) ()

     fun map f l = rev (foldl (fn (x, l) => f x :: l) [] l)

     fun mapPartial pred l =
	rev (foldl (fn (x, l) => (case pred x of
				   NONE => l
				 | SOME y => y :: l))
		   [] l)

     fun filter pred = mapPartial (fn x => if pred x then SOME x else NONE)

     fun partition pred l =
	let
	   val (pos, neg) =
	      foldl (fn (x, (trues, falses)) =>
		     if pred x then (x :: trues, falses)
		     else (trues, x :: falses))
	      ([], []) l
	in (rev pos, rev neg)
	end

     fun find pred =
	let
	   val rec loop =
	      fn [] => NONE
	       | x :: l => if pred x
			    then SOME x
			 else loop l
	in loop
	end
     
     fun exists pred l =
	case find pred l of
	   NONE => false
	 | SOME _ => true
     
     fun all pred = not o (exists (not o pred))

     fun tabulate (n, f) = 
	if Primitive.safe andalso n < 0
	   then raise Size
	else let
		fun loop (i, ac) =
		   if i < n
		      then loop (i + 1, f i :: ac)
		   else rev ac
	     in loop (0, [])
	     end

<<<<<<< HEAD
     fun nth (l, n) =
	let
	   fun loop (l, n) =
	      case l of
		 [] => raise Subscript
	       | x :: l =>
		    if n > 0
		       then loop (l, n - 1)
		    else x
	in
	   if Primitive.safe andalso n < 0
	      then raise Subscript
	   else loop (l, n)
	end

     fun take (l, n) =
	let
	   fun loop (l, n, ac) =
	      if n > 0
		 then (case l of
			  [] => raise Subscript
			| x :: l => loop (l, n - 1, x :: ac))
	      else rev ac
	in
	   if Primitive.safe andalso n < 0
	      then raise Subscript
	   else loop (l, n, [])
	end

     fun drop (l, n) =
	let
	   fun loop (l, n) =
	      if n > 0
		 then (case l of
			  [] => raise Subscript
			| _ :: l => loop (l, n - 1))
	      else l
	in
	   if Primitive.safe andalso n < 0
	      then raise Subscript
	   else loop (l, n)
=======
     fun collate cmp =
        let
	   val rec loop =
	     fn ([], []) => EQUAL
	      | ([], _) => LESS
	      | (_, []) => GREATER
	      | (x1::l1,x2::l2) => (case cmp (x1, x2) of
				      EQUAL => loop (l1, l2)
				    | ans => ans)
	in loop
>>>>>>> 0f8088ba
	end
  end

structure ListGlobal: LIST_GLOBAL = List
open ListGlobal<|MERGE_RESOLUTION|>--- conflicted
+++ resolved
@@ -110,7 +110,6 @@
 	     in loop (0, [])
 	     end
 
-<<<<<<< HEAD
      fun nth (l, n) =
 	let
 	   fun loop (l, n) =
@@ -152,7 +151,8 @@
 	   if Primitive.safe andalso n < 0
 	      then raise Subscript
 	   else loop (l, n)
-=======
+	end
+
      fun collate cmp =
         let
 	   val rec loop =
@@ -163,7 +163,6 @@
 				      EQUAL => loop (l1, l2)
 				    | ans => ans)
 	in loop
->>>>>>> 0f8088ba
 	end
   end
 
